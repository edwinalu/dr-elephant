/*
 * Copyright 2016 LinkedIn Corp.
 *
 * Licensed under the Apache License, Version 2.0 (the "License"); you may not
 * use this file except in compliance with the License. You may obtain a copy of
 * the License at
 *
 * http://www.apache.org/licenses/LICENSE-2.0
 *
 * Unless required by applicable law or agreed to in writing, software
 * distributed under the License is distributed on an "AS IS" BASIS, WITHOUT
 * WARRANTIES OR CONDITIONS OF ANY KIND, either express or implied. See the
 * License for the specific language governing permissions and limitations under
 * the License.
 */

package com.linkedin.drelephant.util;

import com.linkedin.drelephant.analysis.Severity;
import com.linkedin.drelephant.math.Statistics;
import java.io.IOException;
import java.io.InputStream;
import java.text.DecimalFormat;
import java.util.HashMap;
import java.util.Map;
import java.util.concurrent.TimeUnit;
import javax.script.ScriptEngine;
import javax.script.ScriptEngineManager;
import javax.script.ScriptException;
import javax.xml.parsers.DocumentBuilder;
import javax.xml.parsers.DocumentBuilderFactory;
import javax.xml.parsers.ParserConfigurationException;
<<<<<<< HEAD
import org.apache.hadoop.conf.Configuration;
=======
import models.AppResult;
import org.apache.commons.io.FileUtils;
>>>>>>> b34652d5
import org.apache.log4j.Logger;
import org.w3c.dom.Document;
import org.w3c.dom.Element;
import org.w3c.dom.Node;
import org.w3c.dom.NodeList;
import org.xml.sax.SAXException;
import play.Play;
import java.util.List;
import java.util.ArrayList;
import java.util.Comparator;
import java.util.*;


/**
 * This class contains all the utility methods.
 */
public final class Utils {
  private static final Logger logger = Logger.getLogger(Utils.class);

  private static final String TRUNCATE_SUFFIX = "...";

  private Utils() {
    // do nothing
  }

  /**
   * Given a mapreduce job's application id, get its corresponding job id
   *
   * @param appId The application id of the job
   * @return the corresponding job id
   */
  public static String getJobIdFromApplicationId(String appId) {
    return appId.replaceAll("application", "job");
  }

  /**
   * Load an XML document from a file path
   *
   * @param filePath The file path to load
   * @return The loaded Document object
   */
  public static Document loadXMLDoc(String filePath) {
    InputStream instream = null;
    logger.info("Loading configuration file " + filePath);
    instream = Play.application().resourceAsStream(filePath);

    if (instream == null) {
      logger.info("Configuation file not present in classpath. File:  " + filePath);
      throw new RuntimeException("Unable to read " + filePath);
    }
    logger.info("Configuation file loaded. File: " + filePath);

    Document document = null;
    try {
      DocumentBuilderFactory factory = DocumentBuilderFactory.newInstance();
      DocumentBuilder builder = factory.newDocumentBuilder();
      document = builder.parse(instream);
    } catch (ParserConfigurationException e) {
      throw new RuntimeException("XML Parser could not be created.", e);
    } catch (SAXException e) {
      throw new RuntimeException(filePath + " is not properly formed", e);
    } catch (IOException e) {
      throw new RuntimeException("Unable to read " + filePath, e);
    }

    return document;
  }

  /**
   * Parse a java option string in the format of "-Dfoo=bar -Dfoo2=bar ..." into a {optionName -> optionValue} map.
   *
   * @param str The option string to parse
   * @return A map of options
   */
  public static Map<String, String> parseJavaOptions(String str) {
    Map<String, String> options = new HashMap<String, String>();
    String[] tokens = str.trim().split("\\s");
    for (String token : tokens) {
      if (token.isEmpty()) {
        continue;
      }
      if (!token.startsWith("-D")) {
        throw new IllegalArgumentException(
            "Cannot parse java option string [" + str + "]. Some options does not begin with -D prefix.");
      }
      String[] parts = token.substring(2).split("=", 2);
      if (parts.length != 2) {
        throw new IllegalArgumentException(
            "Cannot parse java option string [" + str + "]. The part [" + token + "] does not contain a =.");
      }

      options.put(parts[0], parts[1]);
    }
    return options;
  }

  /**
   * Returns the configured thresholds after evaluating and verifying the levels.
   *
   * @param rawLimits A comma separated string of threshold limits
   * @param thresholdLevels The number of threshold levels
   * @return The evaluated threshold limits
   */
  public static double[] getParam(String rawLimits, int thresholdLevels) {
    double[] parsedLimits = null;

    if (rawLimits != null && !rawLimits.isEmpty()) {
      String[] thresholds = rawLimits.split(",");
      if (thresholds.length != thresholdLevels) {
        logger.error("Could not find " + thresholdLevels + " threshold levels in " + rawLimits);
        parsedLimits = null;
      } else {
        // Evaluate the limits
        parsedLimits = new double[thresholdLevels];
        ScriptEngineManager mgr = new ScriptEngineManager(null);
        ScriptEngine engine = mgr.getEngineByName("JavaScript");
        for (int i = 0; i < thresholdLevels; i++) {
          try {
            parsedLimits[i] = Double.parseDouble(engine.eval(thresholds[i]).toString());
          } catch (ScriptException e) {
            logger.error("Could not evaluate " + thresholds[i] + " in " + rawLimits);
            parsedLimits = null;
          }
        }
      }
    }

    return parsedLimits;
  }

  /**
   * Combine the parts into a comma separated String
   *
   * Example:
   * input: part1 = "foo" and part2 = "bar"
   * output = "foo,bar"
   *
   * @param parts The parts to combine
   * @return The comma separated string
   */
  public static String commaSeparated(String... parts) {
    StringBuilder sb = new StringBuilder();
    String comma = ",";
    if (parts.length != 0) {
      sb.append(parts[0]);
    }
    for (int i = 1; i < parts.length; i++) {
      if (parts[i] != null && !parts[i].isEmpty()) {
        sb.append(comma);
        sb.append(parts[i]);
      }
    }
    return sb.toString();
  }

  /**
   * Compute the score for the heuristic based on the number of tasks and severity.
   * This is applicable only to mapreduce applications.
   *
   * Score = severity * num of tasks (where severity NOT in [NONE, LOW])
   *
   * @param severity The heuristic severity
   * @param tasks The number of tasks (map/reduce)
   * @return
   */
  public static int getHeuristicScore(Severity severity, int tasks) {
    int score = 0;
    if (severity != Severity.NONE && severity != Severity.LOW) {
      score = severity.getValue() * tasks;
    }
    return score;
  }

  /**
   * Parse a comma separated string of key-value pairs into a {property -> value} Map.
   * e.g. string format: "foo1=bar1,foo2=bar2,foo3=bar3..."
   *
   * @param str The comma separated, key-value pair string to parse
   * @return A map of properties
   */
  public static Map<String, String> parseCsKeyValue(String str) {
    Map<String, String> properties = new HashMap<String, String>();
    String[] tokens = null;
    if (str != null) {
      tokens = str.trim().split(",");
    }
    for (String token : tokens) {
      if (!token.isEmpty()) {
        String[] parts = token.split("=", 2);
        if (parts.length == 2) {
          properties.put(parts[0], parts[1]);
        }
      }
    }
    return properties;
  }

  /**
   * Truncate the field by the specified limit
   *
   * @param field the field to br truncated
   * @param limit the truncation limit
   * @return The truncated field
   */
  public static String truncateField(String field, int limit, String appId) {
    if (field != null && limit > TRUNCATE_SUFFIX.length() && field.length() > limit) {
      logger.info("Truncating " + field + " to " + limit + " characters for " + appId);
      field = field.substring(0, limit - 3) + "...";
    }
    return field;
  }

  /**
   * Convert a millisecond duration to a string format
   *
   * @param millis A duration to convert to a string form
   * @return A string of the form "X:Y:Z Hours".
   */
  public static String getDurationBreakdown(long millis) {

    long hours = TimeUnit.MILLISECONDS.toHours(millis);
    millis -= TimeUnit.HOURS.toMillis(hours);
    long minutes = TimeUnit.MILLISECONDS.toMinutes(millis);
    millis -= TimeUnit.MINUTES.toMillis(minutes);
    long seconds = TimeUnit.MILLISECONDS.toSeconds(millis);

    return String.format("%d:%02d:%02d", hours, minutes, seconds);
  }

  /**
   * Convert a value in MBSeconds to GBHours
   * @param MBSeconds The value to convert
   * @return A string of form a.xyz GB Hours
   */
  public static String getDurationInGBHours(long MBSeconds) {

    if (MBSeconds == 0) {
      return "0 GB Hours";
    }
    double GBseconds = (double) MBSeconds / (double) FileUtils.ONE_KB;
    double GBHours = GBseconds / Statistics.HOUR;

    if ((long) (GBHours * 1000) == 0) {
      return "0 GB Hours";
    }

    DecimalFormat df = new DecimalFormat("0.000");
    String GBHoursString = df.format(GBHours);
    GBHoursString = GBHoursString + " GB Hours";
    return GBHoursString;
  }

  /**
   * Find percentage of numerator of denominator
   * @param numerator The numerator
   * @param denominator The denominator
   * @return The percentage string of the form `x.yz %`
   */
  public static String getPercentage(long numerator, long denominator) {

    if (denominator == 0) {
      return "NaN";
    }

    double percentage = ((double) numerator / (double) denominator) * 100;

    if ((long) (percentage) == 0) {
      return "0 %";
    }

    DecimalFormat df = new DecimalFormat("0.00");
    return df.format(percentage).concat(" %");
  }

  /**
   * Checks if the property is set
   *
   * @param property The property to tbe checked.
   * @return true if set, false otherwise
   */
  public static boolean isSet(String property) {
    return property != null && !property.isEmpty();
  }

  /**
<<<<<<< HEAD
   * Get non negative int value from Configuration.
   *
   * If the value is not set or not an integer, the provided default value is returned.
   * If the value is negative, 0 is returned.
   *
   * @param conf Configuration to be extracted
   * @param key property name
   * @param defaultValue default value
   * @return non negative int value
   */
  public static int getNonNegativeInt(Configuration conf, String key, int defaultValue) {
    try {
      int value = conf.getInt(key, defaultValue);
      if (value < 0) {
        value = 0;
        logger.warn("Configuration " + key + " is negative. Resetting it to 0");
      }
      return value;
    } catch (NumberFormatException e) {
      logger.error("Invalid configuration " + key + ". Value is " + conf.get(key)
              + ". Resetting it to default value: " + defaultValue);
      return defaultValue;
    }
  }

  /**
   * Get non negative long value from Configuration.
   *
   * If the value is not set or not a long, the provided default value is returned.
   * If the value is negative, 0 is returned.
   *
   * @param conf Configuration to be extracted
   * @param key property name
   * @param defaultValue default value
   * @return non negative long value
   */
  public static long getNonNegativeLong(Configuration conf, String key, long defaultValue) {
    try {
      long value = conf.getLong(key, defaultValue);
      if (value < 0) {
        value = 0;
        logger.warn("Configuration " + key + " is negative. Resetting it to 0");
      }
      return value;
    } catch (NumberFormatException e) {
      logger.error("Invalid configuration " + key + ". Value is " + conf.get(key)
              + ". Resetting it to default value: " + defaultValue);
      return defaultValue;
    }
  }

  /**
   * Return the formatted string unless one of the args is null in which case null is returned
   *
   * @param formatString the standard Java format string
   * @param args objects to put in the format string
   * @return formatted String or null
   */
  public static String formatStringOrNull(String formatString, Object... args) {
    for (Object o : args) {
      if (o == null) {
        return null;
      }
    }
    return String.format(formatString, args);
  }

  /**
   * Given a configuration element, extract the params map.
   *
   * @param confElem the configuration element
   * @return the params map or an empty map if one can't be found
   */
  public static Map<String, String> getConfigurationParameters(Element confElem) {
    Map<String, String> paramsMap = new HashMap<String, String>();
    Node paramsNode = confElem.getElementsByTagName("params").item(0);
    if (paramsNode != null) {
      NodeList paramsList = paramsNode.getChildNodes();
      for (int j = 0; j < paramsList.getLength(); j++) {
        Node paramNode = paramsList.item(j);
        if (paramNode != null && !paramsMap.containsKey(paramNode.getNodeName())) {
          paramsMap.put(paramNode.getNodeName(), paramNode.getTextContent());
        }
      }
    }
    return paramsMap;
=======
   * Returns the total resources used by the job list
   * @param resultList The job lsit
   * @return The total resources used by the job list
   */
  public static long getTotalResources(List<AppResult> resultList) {
    long totalResources = 0;
    for (AppResult result : resultList) {
      totalResources += result.resourceUsed;
    }
    return totalResources;
  }

  /**
   * Returns the total wasted resource of the job list
   * @param resultList The list of the jobs
   * @return the total wasted resources of the job list
   */
  public static long getTotalWastedResources(List<AppResult> resultList) {
    long totalWastedResources = 0;
    for (AppResult result : resultList) {
      totalWastedResources += result.resourceWasted;
    }
    return totalWastedResources;
  }

  /**
   * Returns the total runtime of the job list i.e. last finished job - first started job
   * @param mrJobsList The total runtime of the job list
   * @return The total runtime of the job list
   */
  public static long getTotalRuntime(List<AppResult> mrJobsList) {
    long lastFinished = 0;
    long firstStarted = Long.MAX_VALUE;

    for (AppResult result : mrJobsList) {
      if (result.finishTime > lastFinished) {
        lastFinished = result.finishTime;
      }
      if (result.startTime < firstStarted) {
        firstStarted = result.startTime;
      }
    }

    return lastFinished - firstStarted;
  }

  /**
   * Returns the total waittime of the job list. The total waittime is calculated by first finding
   * the longest trail of non overlapping jobs which includes the last finished job. Then we add the delay for
   * all the jobs in the trail and the difference in start and finish time between subsequent jobs of the
   * trail.
   * @param mrJobsList The job list
   * @return The total wait time of the joblist
   */
  public static long getTotalWaittime(List<AppResult> mrJobsList) {
    long totalWaittime = 0;

    if (mrJobsList.size() == 1) {
      return mrJobsList.get(0).totalDelay;
    }

    List<AppResult> finishedTimesSorted = new ArrayList<AppResult>(mrJobsList);

    // sort the jobs in reverse order of finished times.
    Collections.sort(finishedTimesSorted, new Comparator<AppResult>() {
      @Override
      public int compare(AppResult a, AppResult b) {
        return (int) (b.finishTime - a.finishTime);
      }
    });

    // add delay of the lastfinished job
    totalWaittime += finishedTimesSorted.get(0).totalDelay;

    for (int i = 1; i < finishedTimesSorted.size(); i++) {
      if (finishedTimesSorted.get(i).finishTime < finishedTimesSorted.get(i-1).startTime) {
        // add delay between the finishtime of current job and start time of just previous finished job
        totalWaittime += finishedTimesSorted.get(i-1).startTime - finishedTimesSorted.get(i).finishTime;
        // add delay in the current job
        totalWaittime += finishedTimesSorted.get(i).totalDelay;
      }
    }
    return totalWaittime;
>>>>>>> b34652d5
  }
}<|MERGE_RESOLUTION|>--- conflicted
+++ resolved
@@ -30,12 +30,9 @@
 import javax.xml.parsers.DocumentBuilder;
 import javax.xml.parsers.DocumentBuilderFactory;
 import javax.xml.parsers.ParserConfigurationException;
-<<<<<<< HEAD
 import org.apache.hadoop.conf.Configuration;
-=======
 import models.AppResult;
 import org.apache.commons.io.FileUtils;
->>>>>>> b34652d5
 import org.apache.log4j.Logger;
 import org.w3c.dom.Document;
 import org.w3c.dom.Element;
@@ -321,7 +318,6 @@
   }
 
   /**
-<<<<<<< HEAD
    * Get non negative int value from Configuration.
    *
    * If the value is not set or not an integer, the provided default value is returned.
@@ -408,8 +404,9 @@
       }
     }
     return paramsMap;
-=======
-   * Returns the total resources used by the job list
+  }
+   
+  /* Returns the total resources used by the job list
    * @param resultList The job lsit
    * @return The total resources used by the job list
    */
@@ -492,6 +489,5 @@
       }
     }
     return totalWaittime;
->>>>>>> b34652d5
   }
 }